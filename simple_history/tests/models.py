from __future__ import unicode_literals

from django.db import models
try:
    from django.contrib.auth import get_user_model
    User = get_user_model()
except ImportError:  # django 1.4 compatibility
    from django.contrib.auth.models import User

from simple_history.models import HistoricalRecords
from simple_history import register


class Poll(models.Model):
    question = models.CharField(max_length=200)
    pub_date = models.DateTimeField('date published')

    history = HistoricalRecords()


class Choice(models.Model):
    poll = models.ForeignKey(Poll)
    choice = models.CharField(max_length=200)
    votes = models.IntegerField()

register(Choice)


class Place(models.Model):
    name = models.CharField(max_length=100)


class Restaurant(Place):
    rating = models.IntegerField()

    updates = HistoricalRecords()


class Person(models.Model):
    name = models.CharField(max_length=100)

    history = HistoricalRecords()

    def save(self, *args, **kwargs):
        if hasattr(self, 'skip_history_when_saving'):
            raise RuntimeError('error while saving')
        else:
            super(Person, self).save(*args, **kwargs)


class FileModel(models.Model):
    file = models.FileField(upload_to='files')
    history = HistoricalRecords()


class Document(models.Model):
    changed_by = models.ForeignKey(User, null=True)
    history = HistoricalRecords()

    @property
    def _history_user(self):
        return self.changed_by

class Profile(User):
    date_of_birth = models.DateField()

class AdminProfile(models.Model):
    profile = models.ForeignKey(Profile)
    
class State(models.Model):
    library = models.ForeignKey('Library', null=True)
    history = HistoricalRecords()


class Book(models.Model):
    isbn = models.CharField(max_length=15, primary_key=True)
    history = HistoricalRecords(verbose_name='dead trees')

class HardbackBook(Book):
    price = models.FloatField()

class Bookcase(models.Model):
    books = models.ForeignKey(HardbackBook)

class Library(models.Model):
    book = models.ForeignKey(Book, null=True)
    history = HistoricalRecords()

<<<<<<< HEAD
class BaseModel(models.Model):
    pass

class FirstLevelInheritedModel(BaseModel):
    pass

class SecondLevelInheritedModel(FirstLevelInheritedModel):
    pass

class MultiOneToOne(models.Model):
    fk = models.ForeignKey(SecondLevelInheritedModel)
=======
    class Meta:
        verbose_name = 'quiet please'

>>>>>>> dd8776e8

class SelfFK(models.Model):
    fk = models.ForeignKey('self', null=True)
    history = HistoricalRecords()


register(User, app='simple_history.tests', manager_name='histories')


class ExternalModel1(models.Model):
    name = models.CharField(max_length=100)
    history = HistoricalRecords()

    class Meta:
        app_label = 'external'


class ExternalModel3(models.Model):
    name = models.CharField(max_length=100)

register(ExternalModel3, app='simple_history.tests.external',
         manager_name='histories')<|MERGE_RESOLUTION|>--- conflicted
+++ resolved
@@ -66,7 +66,7 @@
 
 class AdminProfile(models.Model):
     profile = models.ForeignKey(Profile)
-    
+
 class State(models.Model):
     library = models.ForeignKey('Library', null=True)
     history = HistoricalRecords()
@@ -86,7 +86,9 @@
     book = models.ForeignKey(Book, null=True)
     history = HistoricalRecords()
 
-<<<<<<< HEAD
+    class Meta:
+        verbose_name = 'quiet please'
+
 class BaseModel(models.Model):
     pass
 
@@ -98,11 +100,6 @@
 
 class MultiOneToOne(models.Model):
     fk = models.ForeignKey(SecondLevelInheritedModel)
-=======
-    class Meta:
-        verbose_name = 'quiet please'
-
->>>>>>> dd8776e8
 
 class SelfFK(models.Model):
     fk = models.ForeignKey('self', null=True)
